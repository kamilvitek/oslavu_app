# Copy this to .env.local and fill in your actual values

# Supabase Configuration
NEXT_PUBLIC_SUPABASE_URL=your_supabase_url_here
NEXT_PUBLIC_SUPABASE_ANON_KEY=your_supabase_anon_key_here
SUPABASE_SERVICE_ROLE_KEY=your_supabase_service_role_key_here

# OpenAI Configuration (for AI scraping)
OPENAI_API_KEY=your_openai_api_key_here
# Optional: Choose extraction model (default: gpt-4o-mini)
# Options: gpt-4o-mini (cheapest, good quality), gpt-4o (better quality, more expensive), gpt-4-turbo (best quality, most expensive)
OPENAI_EXTRACTION_MODEL=gpt-4o-mini

# Firecrawl Configuration (for web scraping)
FIRECRAWL_API_KEY=your_firecrawl_api_key_here

# PredictHQ Configuration (for event data)
PREDICTHQ_API_KEY=your_predicthq_api_key_here

# Ticketmaster Configuration (for event data)
TICKETMASTER_API_KEY=your_ticketmaster_api_key_here

# Cron Job Security (for automated scraping and backfill)
CRON_SECRET=your_secure_random_string_here

# Perplexity Configuration (for online event research)
PERPLEXITY_API_KEY=your_perplexity_api_key_here

<<<<<<< HEAD
# Google Analytics / Tag Manager Configuration
# Option 1: Use Google Tag Manager (GTM) - format: GTM-XXXXXXX
NEXT_PUBLIC_GTM_ID=your_gtm_id_here
# Option 2: Use direct Google Tag (gtag.js) for GA4 - format: G-XXXXXXXXXX
# Note: Only set one of these. If GTM_ID is set, it takes precedence.
NEXT_PUBLIC_GA_MEASUREMENT_ID=your_ga_measurement_id_here
=======
# Optional: API Authentication (for protecting public endpoints)
# If set, public API endpoints will require this key in X-API-Key header
# Leave empty to allow unauthenticated access (not recommended for production)
API_KEY=your_optional_api_key_here

# Optional: CORS Configuration
# Comma-separated list of allowed origins (e.g., https://yourdomain.com,https://app.yourdomain.com)
# Leave empty to use default CORS behavior
ALLOWED_ORIGIN=
>>>>>>> 116d4b7a
<|MERGE_RESOLUTION|>--- conflicted
+++ resolved
@@ -26,14 +26,13 @@
 # Perplexity Configuration (for online event research)
 PERPLEXITY_API_KEY=your_perplexity_api_key_here
 
-<<<<<<< HEAD
 # Google Analytics / Tag Manager Configuration
 # Option 1: Use Google Tag Manager (GTM) - format: GTM-XXXXXXX
 NEXT_PUBLIC_GTM_ID=your_gtm_id_here
 # Option 2: Use direct Google Tag (gtag.js) for GA4 - format: G-XXXXXXXXXX
 # Note: Only set one of these. If GTM_ID is set, it takes precedence.
 NEXT_PUBLIC_GA_MEASUREMENT_ID=your_ga_measurement_id_here
-=======
+
 # Optional: API Authentication (for protecting public endpoints)
 # If set, public API endpoints will require this key in X-API-Key header
 # Leave empty to allow unauthenticated access (not recommended for production)
@@ -42,5 +41,4 @@
 # Optional: CORS Configuration
 # Comma-separated list of allowed origins (e.g., https://yourdomain.com,https://app.yourdomain.com)
 # Leave empty to use default CORS behavior
-ALLOWED_ORIGIN=
->>>>>>> 116d4b7a
+ALLOWED_ORIGIN=